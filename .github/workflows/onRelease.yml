name: publish

on:
  release:
    types: [published]
  # support manual release in case something goes wrong and needs to be repeated or tested
  workflow_dispatch:
    inputs:
      tag:
        description: tag that needs to publish
        type: string
        required: true

jobs:
  # parses the package.json version and detects prerelease tag (ex: beta from 4.4.4-beta.0)
  getDistTag:
    outputs:
      tag: ${{ steps.distTag.outputs.tag }}
      gitTag: ${{ github.event.release.tag_name || inputs.tag }}
    runs-on: ubuntu-latest
    steps:
      - uses: actions/checkout@v4
        with:
          ref: ${{ github.event.release.tag_name || inputs.tag }}
      - uses: salesforcecli/github-workflows/.github/actions/getPreReleaseTag@main
        id: distTag

  npm-publish:
    uses: ./.github/workflows/npm-publish.yml
    needs: [getDistTag]
    with:
<<<<<<< HEAD
      tag: ${{ needs.getDistTag.outputs.gitTag }}
      distTag: ${{ needs.getDistTag.outputs.tag }}
=======
      tag: ${{ github.event.release.tag_name || inputs.tag }}
      distTag: ${{ needs.getDistTag.outputs.tag || 'latest' }}
>>>>>>> 4502ea5a
      nodeVersion: 'lts/*'
    secrets: inherit<|MERGE_RESOLUTION|>--- conflicted
+++ resolved
@@ -29,12 +29,7 @@
     uses: ./.github/workflows/npm-publish.yml
     needs: [getDistTag]
     with:
-<<<<<<< HEAD
-      tag: ${{ needs.getDistTag.outputs.gitTag }}
-      distTag: ${{ needs.getDistTag.outputs.tag }}
-=======
       tag: ${{ github.event.release.tag_name || inputs.tag }}
       distTag: ${{ needs.getDistTag.outputs.tag || 'latest' }}
->>>>>>> 4502ea5a
       nodeVersion: 'lts/*'
     secrets: inherit