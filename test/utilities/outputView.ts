/*
 * Copyright (c) 2023, salesforce.com, inc.
 * All rights reserved.
 * Licensed under the BSD 3-Clause license.
 * For full license text, see LICENSE.txt file in the repo root or https://opensource.org/licenses/BSD-3-Clause
 */

import { debug, Duration, log, pause } from './miscellaneous';
import { dismissAllNotifications } from './notifications';
import { executeQuickPick } from './commandPrompt';
import { BottomBarPanel, OutputView } from 'vscode-extension-tester';
import { expect } from 'chai';

export async function selectOutputChannel(name: string): Promise<OutputView> {
  // Wait for all notifications to go away.  If there is a notification that is overlapping and hiding the Output channel's
  // dropdown menu, calling select.click() doesn't work, so dismiss all notifications first before clicking the dropdown
  // menu and opening it.
  await dismissAllNotifications();

  // Find the given channel in the Output view
  const outputView = await new BottomBarPanel().openOutputView();
  await pause(Duration.seconds(1));
  if (!!name) {
    await outputView.selectChannel(name);
  }
  return outputView;
}

export async function getOutputViewText(outputChannelName: string = ''): Promise<string> {
  // Set the output channel, but only if the value is passed in.
  const outputView = await selectOutputChannel(outputChannelName);

  // Set focus to the contents in the Output panel.
  await executeQuickPick('Output: Focus on Output View', Duration.seconds(2));

  return await outputView.getText();
}

/**
 * Verifies that the output panel contains all expected text snippets.
 *
 * @param {string} outputPanelText - The output panel text as a string that needs to be verified.
 * @param {string[]} expectedTexts - An array of strings representing the expected text snippets that should be present in the output panel.
 *
 * @example
 * await verifyOutputPanelText(
 *   testResult,
 *   [
 *     '=== Test Summary',
 *     'Outcome              Passed',
 *     'Tests Ran            1',
 *     'Pass Rate            100%',
 *     'TEST NAME',
 *     'ExampleTest1  Pass',
 *     'ended SFDX: Run Apex Tests'
 *   ]
 * );
 */
export async function verifyOutputPanelText(outputPanelText: string, expectedTexts: string[]): Promise<void> {
<<<<<<< HEAD
  log(`Output panel text:\n ${outputPanelText}`);
=======
  debug(`verifyOutputPanelText()`);
>>>>>>> 24eb3c4c
  for (const expectedText of expectedTexts) {
    log(`Expected text:\n ${expectedText}`);
    expect(outputPanelText).to.include(expectedText);
  }
}

// If found, this function returns the entire text that's in the Output panel.
export async function attemptToFindOutputPanelText(
  outputChannelName: string,
  searchString: string,
  attempts: number
): Promise<string | undefined> {
  debug(`attemptToFindOutputPanelText in channel "${outputChannelName}: with string "${searchString}"`);
  while (attempts > 0) {
    const outputViewText = await getOutputViewText(outputChannelName);
    if (outputViewText.includes(searchString)) {
      return outputViewText;
    }

    await pause(Duration.seconds(1));
    attempts--;
  }

  return undefined;
}

export async function getOperationTime(outputText: string): Promise<string> {
  const tRegex = /((?<hours>\d+):(?<minutes>\d+):(?<seconds>\d+)(?<secondFraction>\.\d+))/g;
  let matches;
  const times: Date[] = [];
  while ((matches = tRegex.exec(outputText)) !== null) {
    if (matches.groups) {
      const { hours, minutes, seconds, secondFraction } = matches.groups;
      const time = new Date(1970, 0, 1, Number(hours), Number(minutes), Number(seconds), Number(secondFraction) * 1000);
      times.push(time);
    }
  }
  if (times.length < 2) {
    return 'Insufficient timestamps found.';
  }
  const [startTime, endTime] = times;
  let diff = endTime.getTime() - startTime.getTime();

  const hours = Math.floor(diff / 3600000); // 1000 * 60 * 60
  diff %= 3600000;
  const minutes = Math.floor(diff / 60000); // 1000 * 60
  diff %= 60000;
  const seconds = Math.floor(diff / 1000);
  const milliseconds = diff % 1000;

  return `${formatTimeComponent(hours)}:${formatTimeComponent(minutes)}:${formatTimeComponent(seconds)}.${formatTimeComponent(milliseconds, 3)}`;
}

export async function clearOutputView(wait = Duration.seconds(1)) {
  await executeQuickPick('View: Clear Output', wait);
}

function formatTimeComponent(component: number, padLength: number = 2): string {
  return component.toString().padStart(padLength, '0');
}<|MERGE_RESOLUTION|>--- conflicted
+++ resolved
@@ -57,11 +57,7 @@
  * );
  */
 export async function verifyOutputPanelText(outputPanelText: string, expectedTexts: string[]): Promise<void> {
-<<<<<<< HEAD
-  log(`Output panel text:\n ${outputPanelText}`);
-=======
-  debug(`verifyOutputPanelText()`);
->>>>>>> 24eb3c4c
+  debug(`verifyOutputPanelText() - ${outputPanelText}`);
   for (const expectedText of expectedTexts) {
     log(`Expected text:\n ${expectedText}`);
     expect(outputPanelText).to.include(expectedText);
