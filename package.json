{
  "name": "@salesforce/salesforcedx-vscode-test-tools",
<<<<<<< HEAD
  "version": "1.0.1-dev.152",
=======
  "version": "1.1.0",
>>>>>>> 0c28309a
  "description": "Test automation framework for Salesforce Extensions for VS Code",
  "main": "lib/index.js",
  "types": "lib/index.d.ts",
  "files": [
    "lib",
    "src",
    "README.md",
    "LICENSE",
    "dist"
  ],
  "scripts": {
    "test": "wireit",
    "test:unit": "wireit",
    "test:integration": "wireit",
    "automation-tests": "wireit",
    "lint": "wireit",
    "lint:fix": "eslint ./test ./src --ext .ts --fix",
    "compile": "wireit",
    "prepare": "husky",
    "extester": "extest --help",
    "reinstall": "git checkout -- package-lock.json && git clean -xfd && npm install",
    "clean": "wireit",
    "commit": "git-cz",
    "commitlint": "commitlint --edit",
    "prepublishOnly": "npm run clean && npm run lint && npm run compile",
    "docs": "typedoc --out docs src/index.ts --excludePrivate --excludeExternals",
    "docs:watch": "typedoc --out docs src/index.ts --excludePrivate --excludeExternals --watch",
    "build": "npm run compile"
  },
  "overrides": {
    "typedoc": {
      "typescript": "5.6.3"
    }
  },
  "wireit": {
    "compile": {
      "command": "tsc --project ./tsconfig.json",
      "files": [
        "src/**/*.ts",
        "test/**/*.ts",
        "tsconfig.json"
      ],
      "output": [
        "lib/**/*"
      ],
      "clean": "if-file-deleted"
    },
    "lint": {
      "command": "eslint ./test ./src --ext .ts",
      "files": [
        "src/**/*.ts",
        "test/**/*.ts",
        ".eslintrc.json"
      ],
      "output": []
    },
    "clean": {
      "command": "rm -rf lib",
      "output": []
    },
    "test": {
      "dependencies": [
        "test:unit",
        "test:integration"
      ]
    },
    "test:unit": {
      "command": "mocha ./lib/test/unit/**/*.test.js",
      "dependencies": [
        "compile"
      ],
      "files": [
        "lib/test/unit/**/*.test.js"
      ],
      "output": []
    },
    "test:integration": {
      "command": "node ./lib/src/test-setup-and-runner.js --spec lib/test/selfSpecs/useExistingProject.test.js",
      "dependencies": [
        "compile",
        "test:unit"
      ],
      "files": [
        "lib/test/selfSpecs/**/*.test.js"
      ]
    },
    "automation-tests": {
      "command": "node ./lib/test-setup-and-runner.js",
      "dependencies": [
        "compile"
      ],
      "files": [
        "lib/**/*"
      ],
      "output": []
    }
  },
  "config": {
    "commitizen": {
      "path": "./node_modules/cz-conventional-changelog"
    }
  },
  "repository": {
    "type": "git",
    "url": "git+https://github.com/forcedotcom/salesforcedx-vscode-automation-tests-redhat.git"
  },
  "keywords": [
    "salesforce",
    "vscode",
    "test",
    "tools"
  ],
  "author": "Salesforce",
  "license": "BSD-3-Clause",
  "bugs": {
    "url": "https://github.com/forcedotcom/salesforcedx-vscode-test-tools/issues"
  },
  "homepage": "https://github.com/forcedotcom/salesforcedx-vscode-test-tools#readme",
  "dependencies": {
    "@salesforce/kit": "^3.2.3",
    "chai": "^4.5.0",
    "cross-spawn": "^7.0.3",
    "fast-glob": "^3.3.2",
    "vscode-extension-tester": "^8.16.0",
    "yargs": "^17.7.2"
  },
  "devDependencies": {
    "@commitlint/cli": "^19.8.0",
    "@commitlint/config-conventional": "19.5.0",
    "@types/chai": "^4.3.17",
    "@types/cross-spawn": "^6.0.6",
    "@types/mocha": "^10.0.10",
    "@types/mocha-steps": "^1.3.3",
    "@types/semver": "^7.7.0",
    "@types/yargs": "^17.0.33",
    "@typescript-eslint/eslint-plugin": "^5.62.0",
    "@typescript-eslint/parser": "^5.62.0",
    "commitizen": "^4.3.1",
    "eslint": "^8.57.1",
    "eslint-config-prettier": "^9.1.0",
    "eslint-plugin-import": "^2.31.0",
    "eslint-plugin-prettier": "^5.2.1",
    "foo": "^0.0.7",
    "husky": "9.1.6",
    "mocha": "^11.7.1",
    "mocha-steps": "^1.3.0",
    "prettier": "3.3.3",
    "ts-node": "10.9.2",
    "typedoc": "^0.25.12",
    "typedoc-plugin-markdown": "^3.17.1",
    "typescript": "5.6.3",
    "wireit": "^0.14.11"
  }
}<|MERGE_RESOLUTION|>--- conflicted
+++ resolved
@@ -1,10 +1,6 @@
 {
   "name": "@salesforce/salesforcedx-vscode-test-tools",
-<<<<<<< HEAD
-  "version": "1.0.1-dev.152",
-=======
   "version": "1.1.0",
->>>>>>> 0c28309a
   "description": "Test automation framework for Salesforce Extensions for VS Code",
   "main": "lib/index.js",
   "types": "lib/index.d.ts",
